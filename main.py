# main.py

import torch
import torch.nn as nn
import torch.optim as optim
from torch.utils.data import Dataset, DataLoader, Subset
import os
from tqdm import tqdm
import matplotlib.pyplot as plt
import math 
import copy

# source code
from dataloader import load_data_ffhq64, load_data_StackMNIST, load_data_cifar10, load_data_imagenet32
from loss import r1_penalty, r2_penalty, discriminator_rploss, generator_rploss, discriminator_hinge_rploss, generator_hinge_rploss
from metric import fid_scoring, NFETracker
from logger import Logger 
from train_classifier import Classifier, train_classifier

import numpy as np
import torch.nn.functional as F

# Change mhsa
use_mhsa = False
if use_mhsa:
    from model_mhsa import Generator, Discriminator
    print("Using MHSA-enhanced model (model_mhsa.py)")
else:
    from model import Generator, Discriminator
    print("Using baseline model (model.py)")

# Global variables 
duration_mimg   = 10.0
duration_images = duration_mimg * 1_000_000   

beta2_start  = 0.9      # inital β₂
beta2_end    = 0.99     # final β₂
burn_in_mimg = 2.0      # Mimg

gamma_start = 1.0    # initial γ
gamma_end   = 0.1    # final γ

ema_start     = 0.0      # initial half-life in Mimg
ema_end       = 0.5      # target  half-life in Mimg

def train(
    generator: torch.nn.Module,
    discriminator: torch.nn.Module,
    dataloader: DataLoader,
    img_type: str,
    img_name,
    epochs: int,
    lr: float,
    device: torch.device,
    switch_loss: bool,
    switch_epoch: int,
    fid_batch_size: int = 32,
    fid_num_images: int = 1000,
    fid_every: int = 5,
    ):
    """
    Training loop
    Args:
        generator (nn.Module)
        discriminator (nn.Module)
        dataloader (DataLoader)
        epochs (int)
        lr (float) 
        device (torch.device)
    """
    # optimizer
    optimizer_G = optim.Adam(generator.parameters(), lr=lr, betas=(0.5, beta2_start))
    optimizer_D = optim.Adam(discriminator.parameters(), lr=lr, betas=(0.5, beta2_start))

    ema_generator = copy.deepcopy(generator)
    for p in ema_generator.parameters():
        p.requires_grad_(False)

    # for burn-in 
    dataset_size   = len(dataloader.dataset)        # 예: 128_000
    images_seen = 0
    burn_in_images = burn_in_mimg * 1_000_000       # 2 Mimg → 2,000,000
    burn_in_epochs = math.ceil(burn_in_images / dataset_size)

    # logging
    logger = Logger(log_dir="./logs")
    logger.log_initial(epochs, fid_batch_size, device, img_name)

    nz = 100
    torch.manual_seed(42)
    fixed_noise = torch.randn(16, nz, device=device) # Every 50 epochs, feed the same noise into the Generator and compare the generated images.
    
    # Fid Setting
    real_dataset = dataloader.dataset
    num_real_images = len(real_dataset)
    fid_real_indices = list(range(min(fid_num_images, num_real_images))) 
    fid_real_subset = Subset(real_dataset, fid_real_indices) 
    fixed_fid_noise = torch.randn(len(fid_real_indices), nz, device=device)

    # NFE Setting 
    nfe_tracker = NFETracker()

    G_losses = [] # record mean_Generator loss for every epoch 
    D_losses = [] # record mean_Discriminator loss for every epoch
    Fid_list = []
    Mode_coverage_list = []
    KL_divergence_list = []
    r1_penalty_list = []
    r2_penalty_list = []
    os.makedirs('./results', exist_ok=True)
    
    if img_type == 'd1':
        clf = Classifier(num_classes=1000).to(device)
        clf.load_state_dict(torch.load('stacked_mnist_classifier/stacked_mnist_classifier.pth', map_location=device))
        clf.eval()


    print(f"Training for {epochs} epochs (burn-in: {burn_in_epochs} epochs)...")
    for epoch in range(epochs):

        if img_type == 'd1':
            mode_counts = np.zeros(1000, dtype=int)
            total_samples= 0
                
        epoch_D_loss = 0.0 # one epoch - Discriminator loss
        epoch_G_loss = 0.0 # one epoch - Generator loss 
        
        pbar = tqdm(dataloader, desc=f'Epoch {epoch+1}/{epochs}')
        for i, batch in enumerate(pbar):
            if img_type == 'd1':
                real_images, _ = batch
            else:
                real_images = batch

            batch_size = real_images.size(0) # the number of image in batch
            real_images = real_images.to(device)

            images_seen += batch_size
            t = min(images_seen, burn_in_images) / burn_in_images  # ∈ [0,1]

            
            # beta scheduling 
            beta2 = beta2_start + 0.5 * (beta2_end - beta2_start) * (1 - math.cos(math.pi * t))
            for opt in (optimizer_G, optimizer_D):
                for pg in opt.param_groups:
                    pg['betas'] = (0.5, beta2)

            # gamma scheduling
            gamma = gamma_start + 0.5*(gamma_end - gamma_start)*(1 - math.cos(math.pi * t))

            current_ema_hl_mimg   = ema_start + 0.5*(ema_end - ema_start)*(1 - math.cos(math.pi*t))

            if current_ema_hl_mimg == 0.0:
                ema_decay = 0.0
            else:
                H = current_ema_hl_mimg * 1_000_000 
                ema_decay = math.exp(-math.log(2) * batch_size / H)
            
            print(gamma, beta2, ema_decay)

            #######################
            # Discriminator Update
            #######################

            # gradient initialize 
            discriminator.zero_grad()
            
            # noise fake images generate
            noise = torch.randn(batch_size, nz, device=device)
            fake_images = generator(noise)

            if img_type == 'd1':
                with torch.no_grad():
                    logits = clf(fake_images)
                    probs  = F.softmax(logits, dim=1).cpu().numpy()
                preds = probs.argmax(axis=1)
                for c in preds:
                    mode_counts[c] += 1
                total_samples += batch_size
            
            # Discriminator loss
            if not switch_loss:
                # 1) unwrap the DataParallel module so penalty runs on main GPU
                main_disc = discriminator.module 
                # 2) move images to cuda:0 for penalty
                real_images0 = real_images.clone().detach().to('cuda:0').requires_grad_(True)
                fake_images0 = fake_images.clone().detach().to('cuda:0').requires_grad_(True)
                # 3) compute RP‐loss 
                d_loss_basic = nn.functional.softplus(-(discriminator(real_images) - discriminator(fake_images).detach())).mean()
                penalty_r1 = r1_penalty(main_disc, real_images0)
                penalty_r2 = r2_penalty(main_disc, fake_images0)
                d_loss = d_loss_basic + (gamma / 2) * (penalty_r1 + penalty_r2)

                r1_penalty_list.append(penalty_r1.item())
                r2_penalty_list.append(penalty_r2.item())
 
            else:
                if epoch < switch_epoch:
                    d_loss = discriminator_rploss(discriminator, real_images, fake_images, gamma)
                else:
                    d_loss = discriminator_hinge_rploss(discriminator, real_images, fake_images, gamma)

            d_loss.backward() # backprop 
            optimizer_D.step() # parameter update 
            

            ###################
            # Generator Update
            ###################

            # gradient initialize 
            generator.zero_grad()
            
            # noise fake images generate
            noise = torch.randn(batch_size, nz, device=device)
            fake_images = generator(noise)
            
            # Generator loss 
            if not switch_loss:
                g_loss = generator_rploss(discriminator, real_images, fake_images)
            else:
                if epoch < switch_epoch:  #switch_epoch: epochs / 2
                    g_loss = generator_rploss(discriminator, real_images, fake_images)
                else:
                    g_loss = generator_hinge_rploss(discriminator, real_images, fake_images)
            
            nfe_tracker.increment()

            g_loss.backward() # backprop
            optimizer_G.step() # parameter update 

            # EMA
            with torch.no_grad():
               for p_ema, p in zip(ema_generator.parameters(), generator.parameters()):
                   p_ema.data.mul_(ema_decay).add_(p.data * (1.0 - ema_decay))

            
            # Loss
            epoch_D_loss += d_loss.item()
            epoch_G_loss += g_loss.item()
            
            pbar.set_postfix({
                'D_loss': f'{d_loss.item():.4f}',
                'G_loss': f'{g_loss.item():.4f}'
            })
            
        
        avg_D_loss = epoch_D_loss / len(dataloader) # Mean Discriminator loss for one epoch 
        avg_G_loss = epoch_G_loss / len(dataloader) # Mean Generator loss for one epoch
        D_losses.append(avg_D_loss)
        G_losses.append(avg_G_loss)

        
        # Save generated image
        if (epoch + 1) % 1 == 0:
            with torch.no_grad():
                fake_samples = ema_generator(fixed_noise).cpu()
                plt.figure(figsize=(12, 12))
                plt.axis("off")
                plt.title(f"Generated Images - Epoch {epoch+1}")
                for idx in range(16):
                    plt.subplot(4, 4, idx + 1)
                    plt.imshow(fake_samples[idx].permute(1, 2, 0) * 0.5 + 0.5)
                    plt.axis('off')
                plt.tight_layout()
                plt.savefig(f'./results/generated_epoch_{epoch+1}.png', dpi=150, bbox_inches='tight')
                plt.close()
        
        # Save check point
        if (epoch + 1) % 5 == 0:
            torch.save({
                'epoch': epoch + 1,
                'generator_state_dict': generator.state_dict(),
                'discriminator_state_dict': discriminator.state_dict(),
                'optimizer_G_state_dict': optimizer_G.state_dict(),
                'optimizer_D_state_dict': optimizer_D.state_dict(),
                'G_losses': G_losses,
                'D_losses': D_losses,
            }, f'./results/checkpoint_epoch_{epoch+1}.pth')

        if img_type == 'd1':
            counts = mode_counts  # shape (1000,)
            total  = total_samples
            p = counts / total            

            q = np.full_like(p, 1 / p.size)
            coverage = int((counts > 0).sum())

            p_theta = np.clip(p, 1e-12, None)

            rev_kl = float((p_theta * np.log(p_theta / q)).sum())
            print(f"[Epoch {epoch+1}] Mode Coverage: {coverage}/1000, Reverse KL: {rev_kl:.6f}")
            
        # fid scoring
        fid_value = fid_scoring(epoch,
        fid_every, 
        ema_generator, 
        discriminator, 
        fid_real_subset, 
        fid_batch_size,
        fid_real_indices,
        fixed_fid_noise,
        img_type,
        device)
        
        print(f'Epoch [{epoch+1}/{epochs}] - D_loss: {avg_D_loss:.4f}, G_loss: {avg_G_loss:.4f}')
        print(f"Total NFE in Epoch {epoch+1}: {nfe_tracker.get_nfe()}")
        
        Fid_list.append(fid_value)
        Mode_coverage_list.append(coverage if img_type == 'd1' else None)
        KL_divergence_list.append(rev_kl if img_type == 'd1' else None)

        if img_type == 'd1':
            logger.logd1(epoch, avg_G_loss, avg_D_loss, fid_value, coverage, rev_kl)
        else:
            logger.log(epoch, avg_G_loss, avg_D_loss, fid_value)

    # Visualize
    plt.figure(figsize=(10, 5))
    plt.title("Generator and Discriminator Loss During Training")
    plt.plot(G_losses, label="G")
    plt.plot(D_losses, label="D")
    plt.xlabel("Epochs")
    plt.ylabel("Loss")
    plt.legend()
    plt.savefig('./results/training_loss.png')
    plt.close()

    plt.figure(figsize=(10, 5))
    plt.title("Fid During Training")
    plt.plot(Fid_list, label="FID")
    plt.xlabel("Epochs")
    plt.ylabel("FID")
    plt.legend()
    plt.savefig('./results/training_fid.png')
    plt.close()

    if img_type == 'd1':
        plt.figure(figsize=(10, 5))
        plt.title("Mode Coverage During Training")
        plt.plot(Mode_coverage_list, label="Mode Coverage")
        plt.xlabel("Epochs")
        plt.ylabel("Mode Coverage")
        plt.legend()
        plt.savefig('./results/training_mode_coverage.png')
        plt.close()

        plt.figure(figsize=(10, 5))
        plt.title("Reverse KL Divergence During Training")
        plt.plot(KL_divergence_list, label="Reverse KL Divergence")
        plt.xlabel("Epochs")
        plt.ylabel("Value")
        plt.legend()
        plt.savefig('./results/training_kl.png')
        plt.close()
        
        plt.figure(figsize=(10,5))
        plt.plot(r1_penalty_list, label="R1 penalty")
        plt.plot(r2_penalty_list, label="R2 penalty")
        plt.xlabel("Iteration")
        plt.ylabel("Penalty value")
        plt.legend()
        plt.tight_layout()
        plt.savefig("./results/penalties.png")
        plt.close()
    
    print("Finished Training!")
    logger.log_final(epochs, avg_G_loss, avg_D_loss, fid_value)


if __name__ == "__main__":

    '''
    img_type
    dataset 1 : Stacked MNIST
    dataset 2 : FFHQ-64
    dataset 3 : CIFAR-10
    dataset 4 : ImageNet-32
    '''
<<<<<<< HEAD

    img_type = 'd1'
    batch_size = 256
    max_images = 10000
=======
    img_type = 'd2'
    batch_size = 32
    max_images = 10000
    epochs = 30
    lr = 0.0002
    r1_lambda = 10.0
    r2_lambda = 10.0

>>>>>>> 12d22381

    device = torch.device("cuda" if torch.cuda.is_available() else "cpu")
    
    

    if img_type == 'd1':
        print("Stacked MNIST data loading...")
        img_dir = "./data/mnist"
        dataloader = load_data_StackMNIST(batch_size, img_dir, max_images=max_images)
<<<<<<< HEAD
        # gen_base_channels = [256, 256, 256, 256]        # for 32x32 output
        gen_base_channels = [128, 128, 128, 128]
=======
        gen_base_channels = [128, 128, 128, 128]        # for 32x32 output
>>>>>>> 12d22381

        img_name = 'Stacked MNIST'
        lr = 0.0002
        clf_epochs = 3 
        train_classifier(dataloader, clf_epochs, lr, device)


    elif img_type == 'd2' : 
        print("FFHQ64 data loading...")
        tfrecord_dir = "./data/ffhq64"  # Point to the tfrecord directory
        dataloader = load_data_ffhq64(batch_size, max_images=max_images)
        gen_base_channels = [128, 256, 256, 256, 256]

<<<<<<< HEAD
        img_name = 'FFHQ-64'
        lr = 0.0002
        
=======
        lr = 0.00005
        r1_lambda = 0.2
        r2_lambda = 0.2
>>>>>>> 12d22381

    elif img_type == 'd3' : 
        print("cifar-10 data loading...")
        img_dir = "./data/cifar-10"
        dataloader = load_data_cifar10(batch_size, img_dir, max_images=max_images)
        gen_base_channels = [256, 128, 64, 32]        # for 32x32 output 

        img_name = 'CIFAR-10'
        lr = 0.0002
        

    elif img_type == 'd4':
        print("ImageNet-32 data loading...")
        img_dir = "./data/imagenet32"
        dataloader = load_data_imagenet32(batch_size, img_dir, max_images=max_images)
        gen_base_channels = [1536, 1536, 1536, 1536]        # for 32x32 output 

        img_name = 'ImageNet-32'
        lr = 0.0002

    else : print('data type error!')

    dataset_size    = len(dataloader.dataset) 
    epochs = math.ceil(duration_images / dataset_size)

    # Discriminator channels: reverse of generator
    disc_base_channels = list(reversed(gen_base_channels))
    
    
    print("############################### model generating ###############################")
    print(f"max images : {max_images} --- dataset size: {len(dataloader.dataset)}")
    G = Generator(BaseChannels=gen_base_channels).to(device)
    D = Discriminator(BaseChannels=disc_base_channels).to(device)

    # DataParallel 추가
    G = nn.DataParallel(G)
    D = nn.DataParallel(D)
    G = G.cuda()
    D = D.cuda()
    
    G.train()
    D.train()
    
    def count_parameters(model):
        return sum(p.numel() for p in model.parameters() if p.requires_grad)
    
    print(f"Generator parameter: {count_parameters(G):,}")
    print(f"Discriminator parameter: {count_parameters(D):,}")

<<<<<<< HEAD
    print(f'Using device : {device}')
    print(f'epoch : {epochs}')
    print(f'batch size : {batch_size}')
    print(f'learning rate : {lr}')
=======
    
>>>>>>> 12d22381

    

<<<<<<< HEAD
    train(G, D, dataloader, img_type, img_name, epochs, lr, device,
        switch_loss=False,
        switch_epoch=int(epochs/2),
        fid_batch_size=batch_size,
        fid_num_images=12800,
=======
    train(G, D, dataloader, img_type, epochs, lr, r1_lambda, r2_lambda, device,
        switch_loss=True,
        switch_epoch=(epochs/2),
        fid_batch_size=batch_size,
        fid_num_images=1000,
>>>>>>> 12d22381
        fid_every=1)<|MERGE_RESOLUTION|>--- conflicted
+++ resolved
@@ -377,21 +377,11 @@
     dataset 3 : CIFAR-10
     dataset 4 : ImageNet-32
     '''
-<<<<<<< HEAD
 
     img_type = 'd1'
     batch_size = 256
     max_images = 10000
-=======
-    img_type = 'd2'
-    batch_size = 32
-    max_images = 10000
-    epochs = 30
-    lr = 0.0002
-    r1_lambda = 10.0
-    r2_lambda = 10.0
-
->>>>>>> 12d22381
+
 
     device = torch.device("cuda" if torch.cuda.is_available() else "cpu")
     
@@ -401,12 +391,10 @@
         print("Stacked MNIST data loading...")
         img_dir = "./data/mnist"
         dataloader = load_data_StackMNIST(batch_size, img_dir, max_images=max_images)
-<<<<<<< HEAD
+
         # gen_base_channels = [256, 256, 256, 256]        # for 32x32 output
         gen_base_channels = [128, 128, 128, 128]
-=======
-        gen_base_channels = [128, 128, 128, 128]        # for 32x32 output
->>>>>>> 12d22381
+
 
         img_name = 'Stacked MNIST'
         lr = 0.0002
@@ -420,15 +408,11 @@
         dataloader = load_data_ffhq64(batch_size, max_images=max_images)
         gen_base_channels = [128, 256, 256, 256, 256]
 
-<<<<<<< HEAD
+
         img_name = 'FFHQ-64'
         lr = 0.0002
         
-=======
-        lr = 0.00005
-        r1_lambda = 0.2
-        r2_lambda = 0.2
->>>>>>> 12d22381
+
 
     elif img_type == 'd3' : 
         print("cifar-10 data loading...")
@@ -478,28 +462,19 @@
     print(f"Generator parameter: {count_parameters(G):,}")
     print(f"Discriminator parameter: {count_parameters(D):,}")
 
-<<<<<<< HEAD
+
     print(f'Using device : {device}')
     print(f'epoch : {epochs}')
     print(f'batch size : {batch_size}')
     print(f'learning rate : {lr}')
-=======
-    
->>>>>>> 12d22381
-
-    
-
-<<<<<<< HEAD
+
+
+    
+
+
     train(G, D, dataloader, img_type, img_name, epochs, lr, device,
         switch_loss=False,
         switch_epoch=int(epochs/2),
         fid_batch_size=batch_size,
         fid_num_images=12800,
-=======
-    train(G, D, dataloader, img_type, epochs, lr, r1_lambda, r2_lambda, device,
-        switch_loss=True,
-        switch_epoch=(epochs/2),
-        fid_batch_size=batch_size,
-        fid_num_images=1000,
->>>>>>> 12d22381
         fid_every=1)
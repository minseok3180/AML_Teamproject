import torch
import torch.nn as nn
import torch.nn.functional as F
from util import ResidualBlock, MinibatchDiscrimination


class GBlock(nn.Module):
    def __init__(self, C_in: int, C_out: int, cardinality: int = 2, expension: int = 2, dropout_rate: float = 0.2):
        super().__init__()
        self.in_ch = int(1.5 * C_in)
        self.out_ch = int(1.5 * C_out)

        self.conv1x1 = nn.Conv2d(self.in_ch, self.out_ch, kernel_size=1, stride=1, padding=0, bias=True)
        self.res_block1 = ResidualBlock(self.out_ch, expension=expension, cardinality=cardinality)
        self.res_block2 = ResidualBlock(self.out_ch, expension=expension, cardinality=cardinality)
        self.dropout = nn.Dropout2d(p=dropout_rate)

    def forward(self, x: torch.Tensor) -> torch.Tensor:
        x = self.conv1x1(x)
        x = F.interpolate(x, scale_factor=2, mode="bilinear", align_corners=False, recompute_scale_factor=True)
        x = self.res_block1(x)
        x = self.dropout(x)
        x = self.res_block2(x)
        return x


class DBlock(nn.Module):
    def __init__(self, C_in: int, C_out: int, cardinality: int = 2, expension: int = 2):
        super().__init__()
        self.in_ch = int(1.5 * C_in)
        self.out_ch = int(1.5 * C_out)

        self.res_block1 = ResidualBlock(self.in_ch, expension=expension, cardinality=cardinality)
        self.res_block2 = ResidualBlock(self.in_ch, expension=expension, cardinality=cardinality)
        self.conv1x1 = nn.Conv2d(self.in_ch, self.out_ch, kernel_size=1, stride=1, padding=0, bias=True)

    def forward(self, x: torch.Tensor) -> torch.Tensor:
        x = self.res_block1(x)
        x = self.res_block2(x)
        x = F.interpolate(x, scale_factor=0.5, mode="bilinear", align_corners=False, recompute_scale_factor=True)
        x = self.conv1x1(x)
        return x


class Generator(nn.Module):
<<<<<<< HEAD
    def __init__(self, NoiseDim: int = 100,
                 BaseChannels: list = [256, 128, 64, 32, 16, 8, 4],
                 cardinality: int = 2, expension: int = 2,
                 dropout_rate: float = 0.2):
=======
    """
    R3GAN-style Generator with simple ResidualBlocks
    """
    def __init__(
        self,
        NoiseDim: int = 100,
        BaseChannels: list = [],
        cardinality: int = 2,
        expension: int = 2
    ):
>>>>>>> 12d22381
        super().__init__()
        self.noise_dim = 100
        self.BaseChannels = BaseChannels

        C0 = BaseChannels[0]
        self.fc = nn.Linear(NoiseDim, int(1.5 * C0) * 4 * 4)
        self.conv4x4 = nn.Conv2d(int(1.5 * C0), int(1.5 * C0), kernel_size=3, stride=1, padding=1)
        self.lrelu = nn.LeakyReLU(0.2, inplace=True)

        self.gblocks = nn.ModuleList()
        for i in range(len(BaseChannels) - 1):
            Cin, Cout = BaseChannels[i], BaseChannels[i + 1]
            self.gblocks.append(GBlock(Cin, Cout, cardinality=cardinality, expension=expension, dropout_rate=dropout_rate))

        C_last = BaseChannels[-1]
        self.to_rgb = nn.Conv2d(int(1.5 * C_last), 3, kernel_size=1, bias=True)
        self.tanh = nn.Tanh()

    def forward(self, z: torch.Tensor) -> torch.Tensor:
        B = z.size(0)
        C0 = self.BaseChannels[0]
        x = self.fc(z).view(B, int(1.5 * C0), 4, 4)
        x = self.lrelu(self.conv4x4(x))
        for gblock in self.gblocks:
            x = gblock(x)
        x = self.to_rgb(x)
        return self.tanh(x)


class Discriminator(nn.Module):
<<<<<<< HEAD
    def __init__(self, BaseChannels: list = [4, 8, 16, 32, 64, 128, 256],
                 cardinality: int = 2, expension: int = 2):
=======
    """
    R3GAN-style Discriminator with simple ResidualBlocks
    """
    def __init__(
        self,
        BaseChannels: list = [],
        cardinality: int = 2,
        expension: int = 2
    ):
>>>>>>> 12d22381
        super().__init__()
        self.BaseChannels = BaseChannels
        self.lrelu = nn.LeakyReLU(0.2, inplace=True)

        C0 = BaseChannels[0]
        self.from_rgb = nn.Conv2d(3, int(1.5 * C0), kernel_size=1, bias=True)

        self.dblocks = nn.ModuleList()
        for i in range(len(BaseChannels) - 1):
            Cin, Cout = BaseChannels[i], BaseChannels[i + 1]
            self.dblocks.append(DBlock(Cin, Cout, cardinality=cardinality, expension=expension))

        final_ch = int(1.5 * BaseChannels[-1])
        self.flatten = nn.Flatten()

        # Minibatch Discrimination before the final layer
        self.mb_disc = MinibatchDiscrimination(in_features=final_ch * 4 * 4, out_features=100, kernel_dims=5)
        self.fc = nn.Linear(final_ch * 4 * 4 + 100, 1)

    def forward(self, x: torch.Tensor) -> torch.Tensor:
        if self.training:
            x = x + torch.randn_like(x) * 0.1  # Instance noise 삽입
        h = self.lrelu(self.from_rgb(x))
        for dblock in self.dblocks:
            h = dblock(h)
        h = self.flatten(h)
        h = self.mb_disc(h)
        logit = self.fc(h)
<<<<<<< HEAD
        return logit.view(h.shape[0])
=======
        return logit.view(h.shape[0])

>>>>>>> 12d22381
<|MERGE_RESOLUTION|>--- conflicted
+++ resolved
@@ -43,23 +43,11 @@
 
 
 class Generator(nn.Module):
-<<<<<<< HEAD
     def __init__(self, NoiseDim: int = 100,
                  BaseChannels: list = [256, 128, 64, 32, 16, 8, 4],
                  cardinality: int = 2, expension: int = 2,
                  dropout_rate: float = 0.2):
-=======
-    """
-    R3GAN-style Generator with simple ResidualBlocks
-    """
-    def __init__(
-        self,
-        NoiseDim: int = 100,
-        BaseChannels: list = [],
-        cardinality: int = 2,
-        expension: int = 2
-    ):
->>>>>>> 12d22381
+
         super().__init__()
         self.noise_dim = 100
         self.BaseChannels = BaseChannels
@@ -90,20 +78,9 @@
 
 
 class Discriminator(nn.Module):
-<<<<<<< HEAD
     def __init__(self, BaseChannels: list = [4, 8, 16, 32, 64, 128, 256],
                  cardinality: int = 2, expension: int = 2):
-=======
-    """
-    R3GAN-style Discriminator with simple ResidualBlocks
-    """
-    def __init__(
-        self,
-        BaseChannels: list = [],
-        cardinality: int = 2,
-        expension: int = 2
-    ):
->>>>>>> 12d22381
+
         super().__init__()
         self.BaseChannels = BaseChannels
         self.lrelu = nn.LeakyReLU(0.2, inplace=True)
@@ -132,9 +109,4 @@
         h = self.flatten(h)
         h = self.mb_disc(h)
         logit = self.fc(h)
-<<<<<<< HEAD
         return logit.view(h.shape[0])
-=======
-        return logit.view(h.shape[0])
-
->>>>>>> 12d22381
